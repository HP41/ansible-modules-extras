#!/usr/bin/python
# -*- coding: utf-8 -*-

# This file is part of Ansible
#
# Ansible is free software: you can redistribute it and/or modify
# it under the terms of the GNU General Public License as published by
# the Free Software Foundation, either version 3 of the License, or
# (at your option) any later version.
#
# Ansible is distributed in the hope that it will be useful,
# but WITHOUT ANY WARRANTY; without even the implied warranty of
# MERCHANTABILITY or FITNESS FOR A PARTICULAR PURPOSE.  See the
# GNU General Public License for more details.
#
# You should have received a copy of the GNU General Public License
# along with Ansible.  If not, see <http://www.gnu.org/licenses/>.

DOCUMENTATION = '''
---
module: postgresql_user
short_description: Adds or removes a users (roles) from a PostgreSQL database.
description:
   - Add or remove PostgreSQL users (roles) from a remote host and, optionally,
     grant the users access to an existing database or tables.
   - The fundamental function of the module is to create, or delete, roles from
     a PostgreSQL cluster. Privilege assignment, or removal, is an optional
     step, which works on one database at a time. This allows for the module to
     be called several times in the same module to modify the permissions on
     different databases, or to grant permissions to already existing users.
   - A user cannot be removed until all the privileges have been stripped from
     the user. In such situation, if the module tries to remove the user it
     will fail. To avoid this from happening the fail_on_user option signals
     the module to try to remove the user, but if not possible keep going; the
     module will report if changes happened and separately if the user was
     removed or not.
version_added: "0.6"
options:
  name:
    description:
      - name of the user (role) to add or remove
    required: true
    default: null
  password:
    description:
      - set the user's password, before 1.4 this was required.
      - "When passing an encrypted password it must be generated with the format C('str[\\"md5\\"] + md5[ password + username ]'), resulting in a total of 35 characters.  An easy way to do this is: C(echo \\"md5`echo -n \\"verysecretpasswordJOE\\" | md5`\\")."
    required: false
    default: null
  db:
    description:
      - name of database where permissions will be granted
    required: false
    default: null
  fail_on_user:
    description:
      - if C(yes), fail when user can't be removed. Otherwise just log and continue
    required: false
    default: 'yes'
    choices: [ "yes", "no" ]
  port:
    description:
      - Database port to connect to.
    required: false
    default: 5432
  login_user:
    description:
      - User (role) used to authenticate with PostgreSQL
    required: false
    default: postgres
  login_password:
    description:
      - Password used to authenticate with PostgreSQL
    required: false
    default: null
  login_host:
    description:
      - Host running PostgreSQL.
    required: false
    default: localhost
  priv:
    description:
      - "PostgreSQL privileges string in the format: C(table:priv1,priv2)"
    required: false
    default: null
  role_attr_flags:
    description:
      - "PostgreSQL role attributes string in the format: CREATEDB,CREATEROLE,SUPERUSER"
    required: false
    default: null
    choices: [ "[NO]SUPERUSER","[NO]CREATEROLE", "[NO]CREATEUSER", "[NO]CREATEDB",
                    "[NO]INHERIT", "[NO]LOGIN", "[NO]REPLICATION" ]
  state:
    description:
      - The user (role) state
    required: false
    default: present
    choices: [ "present", "absent" ]
  encrypted:
    description:
      - denotes if the password is already encrypted. boolean.
    required: false
    default: false
    version_added: '1.4'
  expires:
    description:
      - sets the user's password expiration.
    required: false
    default: null
    version_added: '1.4'
notes:
   - The default authentication assumes that you are either logging in as or
     sudo'ing to the postgres account on the host.
   - This module uses psycopg2, a Python PostgreSQL database adapter. You must
     ensure that psycopg2 is installed on the host before using this module. If
     the remote host is the PostgreSQL server (which is the default case), then
     PostgreSQL must also be installed on the remote host. For Ubuntu-based
     systems, install the postgresql, libpq-dev, and python-psycopg2 packages
     on the remote host before using this module.
   - If you specify PUBLIC as the user, then the privilege changes will apply
     to all users. You may not specify password or role_attr_flags when the
     PUBLIC user is specified.
requirements: [ psycopg2 ]
author: Lorin Hochstein
'''

EXAMPLES = '''
# Create django user and grant access to database and products table
- postgresql_user: db=acme name=django password=ceec4eif7ya priv=CONNECT/products:ALL

# Create rails user, grant privilege to create other databases and demote rails from super user status
- postgresql_user: name=rails password=secret role_attr_flags=CREATEDB,NOSUPERUSER

# Remove test user privileges from acme
- postgresql_user: db=acme name=test priv=ALL/products:ALL state=absent fail_on_user=no

# Remove test user from test database and the cluster
- postgresql_user: db=test name=test priv=ALL state=absent

# Example privileges string format
INSERT,UPDATE/table:SELECT/anothertable:ALL

# Remove an existing user's password
- postgresql_user: db=test user=test password=NULL
'''

import re

try:
    import psycopg2
except ImportError:
    postgresqldb_found = False
else:
    postgresqldb_found = True

# ===========================================
# PostgreSQL module specific support methods.
#


def user_exists(cursor, user):
    # The PUBLIC user is a special case that is always there
    if user == 'PUBLIC':
        return True
    query = "SELECT rolname FROM pg_roles WHERE rolname=%(user)s"
    cursor.execute(query, {'user': user})
    return cursor.rowcount > 0


def user_add(cursor, user, password, role_attr_flags,  encrypted, expires):
    """Create a new database user (role)."""
    query_password_data = dict()
    query = 'CREATE USER "%(user)s"' % { "user": user}
    if password is not None:
        query = query + " WITH %(crypt)s" % { "crypt": encrypted }
        query = query + " PASSWORD %(password)s"
        query_password_data.update(password=password)
    if expires is not None:
        query = query + " VALID UNTIL '%(expires)s'" % { "exipres": expires }
    query = query + " " + role_attr_flags
    cursor.execute(query, query_password_data)
    return True

def user_alter(cursor, module, user, password, role_attr_flags, encrypted, expires):
    """Change user password and/or attributes. Return True if changed, False otherwise."""
    changed = False

    if user == 'PUBLIC':
        if password is not None:
            module.fail_json(msg="cannot change the password for PUBLIC user")
        elif role_attr_flags != '':
            module.fail_json(msg="cannot change the role_attr_flags for PUBLIC user")
        else:
            return False

    # Handle passwords.
    if password is not None or role_attr_flags is not None:
        # Select password and all flag-like columns in order to verify changes.
        query_password_data = dict()
        select = "SELECT * FROM pg_authid where rolname=%(user)s"
        cursor.execute(select, {"user": user})
        # Grab current role attributes.
        current_role_attrs = cursor.fetchone()

        alter = 'ALTER USER "%(user)s"' % {"user": user}
        if password is not None:
            query_password_data.update(password=password)
            alter = alter + " WITH %(crypt)s" % {"crypt": encrypted}
            alter = alter + " PASSWORD %(password)s"
            alter = alter + "  %(flags)s" % {'flags': role_attr_flags}
        elif role_attr_flags:
            alter = alter + ' WITH ' + role_attr_flags
        if expires is not None:
            alter = alter + " VALID UNTIL '%(expires)s'" % { "exipres": expires }

<<<<<<< HEAD
        cursor.execute(alter, query_password_data)
=======
        try:
            cursor.execute(alter)
        except psycopg2.InternalError, e:
            if e.pgcode == '25006':
                # Handle errors due to read-only transactions indicated by pgcode 25006
                # ERROR:  cannot execute ALTER ROLE in a read-only transaction
                changed = False
                module.fail_json(msg=e.pgerror)
                return changed
            else:
                raise psycopg2.InternalError, e
>>>>>>> 57dc4fbe

        # Grab new role attributes.
        cursor.execute(select, {"user": user})
        new_role_attrs = cursor.fetchone()

        # Detect any differences between current_ and new_role_attrs.
        for i in range(len(current_role_attrs)):
            if current_role_attrs[i] != new_role_attrs[i]:
                changed = True

    return changed

def user_delete(cursor, user):
    """Try to remove a user. Returns True if successful otherwise False"""
    cursor.execute("SAVEPOINT ansible_pgsql_user_delete")
    try:
        cursor.execute("DROP USER \"%s\"" % user)
    except:
        cursor.execute("ROLLBACK TO SAVEPOINT ansible_pgsql_user_delete")
        cursor.execute("RELEASE SAVEPOINT ansible_pgsql_user_delete")
        return False

    cursor.execute("RELEASE SAVEPOINT ansible_pgsql_user_delete")
    return True

def has_table_privilege(cursor, user, table, priv):
    query = 'SELECT has_table_privilege(%s, %s, %s)'
    cursor.execute(query, (user, table, priv))
    return cursor.fetchone()[0]

def get_table_privileges(cursor, user, table):
    if '.' in table:
        schema, table = table.split('.', 1)
    else:
        schema = 'public'
    query = '''SELECT privilege_type FROM information_schema.role_table_grants
    WHERE grantee=%s AND table_name=%s AND table_schema=%s'''
    cursor.execute(query, (user, table, schema))
    return set([x[0] for x in cursor.fetchall()])


def grant_table_privilege(cursor, user, table, priv):
    prev_priv = get_table_privileges(cursor, user, table)
    query = 'GRANT %s ON TABLE \"%s\" TO \"%s\"' % (priv, table, user)
    cursor.execute(query)
    curr_priv = get_table_privileges(cursor, user, table)
    return len(curr_priv) > len(prev_priv)

def revoke_table_privilege(cursor, user, table, priv):
    prev_priv = get_table_privileges(cursor, user, table)
    query = 'REVOKE %s ON TABLE \"%s\" FROM \"%s\"' % (priv, table, user)
    cursor.execute(query)
    curr_priv = get_table_privileges(cursor, user, table)
    return len(curr_priv) < len(prev_priv)


def get_database_privileges(cursor, user, db):
    priv_map = {
        'C':'CREATE',
        'T':'TEMPORARY',
        'c':'CONNECT',
    }
    query = 'SELECT datacl FROM pg_database WHERE datname = %s'
    cursor.execute(query, (db,))
    datacl = cursor.fetchone()[0]
    if datacl is None:
        return []
    r = re.search('%s=(C?T?c?)/[a-z]+\,?' % user, datacl)
    if r is None:
        return []
    o = []
    for v in r.group(1):
        o.append(priv_map[v])
    return o

def has_database_privilege(cursor, user, db, priv):
    query = 'SELECT has_database_privilege(%s, %s, %s)'
    cursor.execute(query, (user, db, priv))
    return cursor.fetchone()[0]

def grant_database_privilege(cursor, user, db, priv):
    prev_priv = get_database_privileges(cursor, user, db)
    if user == "PUBLIC":
        query = 'GRANT %s ON DATABASE \"%s\" TO PUBLIC' % (priv, db)
    else:
        query = 'GRANT %s ON DATABASE \"%s\" TO \"%s\"' % (priv, db, user)
    cursor.execute(query)
    curr_priv = get_database_privileges(cursor, user, db)
    return len(curr_priv) > len(prev_priv)

def revoke_database_privilege(cursor, user, db, priv):
    prev_priv = get_database_privileges(cursor, user, db)
    if user == "PUBLIC":
        query = 'REVOKE %s ON DATABASE \"%s\" FROM PUBLIC' % (priv, db)
    else:
        query = 'REVOKE %s ON DATABASE \"%s\" FROM \"%s\"' % (priv, db, user)
    cursor.execute(query)
    curr_priv = get_database_privileges(cursor, user, db)
    return len(curr_priv) < len(prev_priv)

def revoke_privileges(cursor, user, privs):
    if privs is None:
        return False

    changed = False
    for type_ in privs:
        revoke_func = {
            'table':revoke_table_privilege,
            'database':revoke_database_privilege
        }[type_]
        for name, privileges in privs[type_].iteritems():
            for privilege in privileges:
                changed = revoke_func(cursor, user, name, privilege)\
                        or changed

    return changed

def grant_privileges(cursor, user, privs):
    if privs is None:
        return False

    changed = False
    for type_ in privs:
        grant_func = {
            'table':grant_table_privilege,
            'database':grant_database_privilege
        }[type_]
        for name, privileges in privs[type_].iteritems():
            for privilege in privileges:
                changed = grant_func(cursor, user, name, privilege)\
                        or changed

    return changed

def parse_role_attrs(role_attr_flags):
    """
    Parse role attributes string for user creation.
    Format:

        attributes[,attributes,...]

    Where:

        attributes := CREATEDB,CREATEROLE,NOSUPERUSER,...
    """
    if ',' not in role_attr_flags:
        return role_attr_flags
    flag_set = role_attr_flags.split(",")
    o_flags = " ".join(flag_set)
    return o_flags

def parse_privs(privs, db):
    """
    Parse privilege string to determine permissions for database db.
    Format:

        privileges[/privileges/...]

    Where:

        privileges := DATABASE_PRIVILEGES[,DATABASE_PRIVILEGES,...] |
            TABLE_NAME:TABLE_PRIVILEGES[,TABLE_PRIVILEGES,...]
    """
    if privs is None:
        return privs

    o_privs = {
        'database':{},
        'table':{}
    }
    for token in privs.split('/'):
        if ':' not in token:
            type_ = 'database'
            name = db
            priv_set = set(x.strip() for x in token.split(','))
        else:
            type_ = 'table'
            name, privileges = token.split(':', 1)
            priv_set = set(x.strip() for x in privileges.split(','))

        o_privs[type_][name] = priv_set

    return o_privs

# ===========================================
# Module execution.
#

def main():
    module = AnsibleModule(
        argument_spec=dict(
            login_user=dict(default="postgres"),
            login_password=dict(default=""),
            login_host=dict(default=""),
            user=dict(required=True, aliases=['name']),
            password=dict(default=None),
            state=dict(default="present", choices=["absent", "present"]),
            priv=dict(default=None),
            db=dict(default=''),
            port=dict(default='5432'),
            fail_on_user=dict(type='bool', choices=BOOLEANS, default='yes'),
            role_attr_flags=dict(default=''),
            encrypted=dict(type='bool', choices=BOOLEANS, default='no'),
            expires=dict(default=None)
        ),
        supports_check_mode = True
    )

    user = module.params["user"]
    password = module.params["password"]
    state = module.params["state"]
    fail_on_user = module.params["fail_on_user"]
    db = module.params["db"]
    if db == '' and module.params["priv"] is not None:
        module.fail_json(msg="privileges require a database to be specified")
    privs = parse_privs(module.params["priv"], db)
    port = module.params["port"]
    role_attr_flags = parse_role_attrs(module.params["role_attr_flags"])
    if module.params["encrypted"]:
        encrypted = "ENCRYPTED"
    else:
        encrypted = "UNENCRYPTED"
    expires = module.params["expires"]

    if not postgresqldb_found:
        module.fail_json(msg="the python psycopg2 module is required")

    # To use defaults values, keyword arguments must be absent, so
    # check which values are empty and don't include in the **kw
    # dictionary
    params_map = {
        "login_host":"host",
        "login_user":"user",
        "login_password":"password",
        "port":"port",
        "db":"database"
    }
    kw = dict( (params_map[k], v) for (k, v) in module.params.iteritems()
              if k in params_map and v != "" )
    try:
        db_connection = psycopg2.connect(**kw)
        cursor = db_connection.cursor()
    except Exception, e:
        module.fail_json(msg="unable to connect to database: %s" % e)

    kw = dict(user=user)
    changed = False
    user_removed = False

    if state == "present":
        if user_exists(cursor, user):
            changed = user_alter(cursor, module, user, password, role_attr_flags, encrypted, expires)
        else:
            changed = user_add(cursor, user, password, role_attr_flags, encrypted, expires)
        changed = grant_privileges(cursor, user, privs) or changed
    else:
        if user_exists(cursor, user):
            if  module.check_mode:
                changed = True
                kw['user_removed'] = True
            else:
                changed = revoke_privileges(cursor, user, privs)
                user_removed = user_delete(cursor, user)
                changed = changed or user_removed
                if fail_on_user and not user_removed:
                    msg = "unable to remove user"
                    module.fail_json(msg=msg)
                kw['user_removed'] = user_removed

    if changed:
        if module.check_mode:
            db_connection.rollback()
        else:
            db_connection.commit()

    kw['changed'] = changed
    module.exit_json(**kw)

# import module snippets
from ansible.module_utils.basic import *
main()<|MERGE_RESOLUTION|>--- conflicted
+++ resolved
@@ -213,11 +213,8 @@
         if expires is not None:
             alter = alter + " VALID UNTIL '%(expires)s'" % { "exipres": expires }
 
-<<<<<<< HEAD
-        cursor.execute(alter, query_password_data)
-=======
         try:
-            cursor.execute(alter)
+            cursor.execute(alter, query_password_data)
         except psycopg2.InternalError, e:
             if e.pgcode == '25006':
                 # Handle errors due to read-only transactions indicated by pgcode 25006
@@ -227,7 +224,6 @@
                 return changed
             else:
                 raise psycopg2.InternalError, e
->>>>>>> 57dc4fbe
 
         # Grab new role attributes.
         cursor.execute(select, {"user": user})
